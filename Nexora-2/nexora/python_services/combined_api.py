--- conflicted
+++ resolved
@@ -56,11 +56,7 @@
 # CORS configuration
 app.add_middleware(
     CORSMiddleware,
-<<<<<<< HEAD
-    allow_origins=["http://localhost:5001", "http://127.0.0.1:5173"],
-=======
     allow_origins=["http://localhost:5001", "http://127.0.0.1:5001","https://nexora-2-0-5.onrender.com"],
->>>>>>> 0637d8ad
     allow_credentials=True,
     allow_methods=["GET", "POST", "PUT", "DELETE", "OPTIONS"],
     allow_headers=["*"],
